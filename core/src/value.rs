--- conflicted
+++ resolved
@@ -77,13 +77,8 @@
                 unsafe { self.ref_string() }.to_string().fmt(f)?;
                 write!(f, ")")?;
             }
-<<<<<<< HEAD
-            Symbol | Object | Array | Function => {
+            Symbol | Object | Array | Function | Constructor => {
                 write!(f, "(")?;
-=======
-            Symbol | Object | Array | Function | Constructor => {
-                '('.fmt(f)?;
->>>>>>> 2b1eeacf
                 unsafe { self.get_ptr() }.fmt(f)?;
                 write!(f, ")")?;
             }
